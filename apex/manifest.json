{
  "name": "com.android.rkpd",
<<<<<<< HEAD
  "version": 340817000
=======
  "version": 0
>>>>>>> efa76f09
}<|MERGE_RESOLUTION|>--- conflicted
+++ resolved
@@ -1,8 +1,4 @@
 {
   "name": "com.android.rkpd",
-<<<<<<< HEAD
-  "version": 340817000
-=======
-  "version": 0
->>>>>>> efa76f09
+  "version": 350001000
 }